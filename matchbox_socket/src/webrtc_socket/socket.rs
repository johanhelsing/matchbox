use super::error::GetChannelError;
use crate::{
    webrtc_socket::{
        message_loop, signaling_loop, MessageLoopFuture, Packet, PeerEvent, PeerRequest,
        UseMessenger, UseSignaller,
    },
    Error,
};
use futures::{future::Fuse, select, Future, FutureExt, StreamExt};
use futures_channel::mpsc::{UnboundedReceiver, UnboundedSender};
use log::{debug, error};
use matchbox_protocol::PeerId;
use std::{collections::HashMap, marker::PhantomData, pin::Pin};

/// Configuration options for an ICE server connection.
/// See also: <https://developer.mozilla.org/en-US/docs/Web/API/RTCIceServer#example>
#[derive(Debug, Clone)]
pub struct RtcIceServerConfig {
    /// An ICE server instance can have several URLs
    pub urls: Vec<String>,
    /// A username for authentication with the ICE server
    ///
    /// See: <https://developer.mozilla.org/en-US/docs/Web/API/RTCIceServer/username>
    pub username: Option<String>,
    /// A password or token when authenticating with a turn server
    ///
    /// See: <https://developer.mozilla.org/en-US/docs/Web/API/RTCIceServer/credential>
    pub credential: Option<String>,
}

/// Configuration options for a data channel
/// See also: https://developer.mozilla.org/en-US/docs/Web/API/RTCDataChannel
#[derive(Debug, Clone)]
pub struct ChannelConfig {
    /// Whether messages sent on the channel are guaranteed to arrive in order
    /// See also: <https://developer.mozilla.org/en-US/docs/Web/API/RTCDataChannel/ordered>
    pub ordered: bool,
    /// Maximum number of retransmit attempts of a message before giving up
    /// See also: <https://developer.mozilla.org/en-US/docs/Web/API/RTCDataChannel/maxRetransmits>
    pub max_retransmits: Option<u16>,
}

impl ChannelConfig {
    /// Messages sent via an unreliable channel may arrive in any order or not at all, but arrive as
    /// quickly as possible
    pub fn unreliable() -> Self {
        ChannelConfig {
            ordered: false,
            max_retransmits: Some(0),
        }
    }

    /// Messages sent via a reliable channel are guaranteed to arrive in order and will be resent
    /// until they arrive
    pub fn reliable() -> Self {
        ChannelConfig {
            ordered: true,
            max_retransmits: None,
        }
    }
}

impl Default for RtcIceServerConfig {
    fn default() -> Self {
        Self {
            urls: vec![
                "stun:stun.l.google.com:19302".to_string(),
                "stun:stun1.l.google.com:19302".to_string(),
            ],
            username: Default::default(),
            credential: Default::default(),
        }
    }
}

/// Tags types which are used to indicate the number of [`WebRtcChannel`]s or
/// [`ChannelConfig`]s in a [`WebRtcSocket`] or [`WebRtcSocketBuilder`] respectively.
pub trait ChannelPlurality {}

/// Tags types which are used to indicate a quantity of [`ChannelConfig`]s which can be
/// used to build a [`WebRtcSocket`].
pub trait BuildablePlurality: ChannelPlurality {}

/// Indicates that the type has no [`WebRtcChannel`]s or [`ChannelConfig`]s.
#[derive(Debug)]
pub struct NoChannels;
impl ChannelPlurality for NoChannels {}

/// Indicates that the type has exactly one [`WebRtcChannel`] or [`ChannelConfig`].
#[derive(Debug)]
pub struct SingleChannel;
impl ChannelPlurality for SingleChannel {}
impl BuildablePlurality for SingleChannel {}

/// Indicates that the type has more than one [`WebRtcChannel`]s or [`ChannelConfig`]s.
#[derive(Debug)]
pub struct MultipleChannels;
impl ChannelPlurality for MultipleChannels {}
impl BuildablePlurality for MultipleChannels {}

#[derive(Debug, Clone)]
pub(crate) struct SocketConfig {
    /// The url for the room to connect to
    ///
    /// This is a websocket url, starting with `ws://` or `wss://` followed by
    /// the hostname and path to a matchbox server, followed by a room id and
    /// optional query parameters.
    ///
    /// e.g.: `wss://matchbox.example.com/your_game`
    ///
    /// or: `wss://matchbox.example.com/your_game?next=2`
    ///
    /// The last form will pair player in the order they connect.
    pub(crate) room_url: String,
    /// Configuration for the (single) ICE server
    pub(crate) ice_server: RtcIceServerConfig,
    /// Configuration for one or multiple reliable or unreliable data channels
    pub(crate) channels: Vec<ChannelConfig>,
    /// The amount of attempts to initiate connection
    pub(crate) attempts: Option<u16>,
}

/// Builder for [`WebRtcSocket`]s.
///
/// Begin with [`WebRtcSocketBuilder::new`] and add at least one channel with
/// [`WebRtcSocketBuilder::add_channel`] before calling
/// [`WebRtcSocketBuilder::build`] to produce the desired [`WebRtcSocket`].
#[derive(Debug, Clone)]
pub struct WebRtcSocketBuilder<C: ChannelPlurality = NoChannels> {
    pub(crate) config: SocketConfig,
    channel_plurality: PhantomData<C>,
}

impl WebRtcSocketBuilder {
    /// Creates a new builder for a connection to a given room with the default ICE
    /// server configuration, and three reconnection attempts.
    ///
    /// You must add at least one channel with [`WebRtcSocketBuilder::add_channel`]
    /// before you can build the [`WebRtcSocket`]
    pub fn new(room_url: impl Into<String>) -> Self {
        Self {
            config: SocketConfig {
                room_url: room_url.into(),
                ice_server: RtcIceServerConfig::default(),
                channels: Vec::default(),
                attempts: Some(3),
            },
            channel_plurality: PhantomData::default(),
        }
    }

    /// Sets the socket ICE server configuration.
    pub fn ice_server(mut self, ice_server: RtcIceServerConfig) -> Self {
        self.config.ice_server = ice_server;
        self
    }

    /// Sets the number of attempts to make at reconnecting to the signaling server,
    /// if `None` the socket will attempt to connect indefinitely.
    pub fn reconnect_attempts(mut self, attempts: Option<u16>) -> Self {
        self.config.attempts = attempts;
        self
    }
}

impl WebRtcSocketBuilder<NoChannels> {
    /// Adds a new channel to the [`WebRtcSocket`] configuration according to a [`ChannelConfig`].
    pub fn add_channel(mut self, config: ChannelConfig) -> WebRtcSocketBuilder<SingleChannel> {
        self.config.channels.push(config);
        WebRtcSocketBuilder {
            config: self.config,
            channel_plurality: PhantomData::default(),
        }
    }
}

impl WebRtcSocketBuilder<SingleChannel> {
    /// Adds a new channel to the [`WebRtcSocket`] configuration according to a [`ChannelConfig`].
    pub fn add_channel(mut self, config: ChannelConfig) -> WebRtcSocketBuilder<MultipleChannels> {
        self.config.channels.push(config);
        WebRtcSocketBuilder {
            config: self.config,
            channel_plurality: PhantomData::default(),
        }
    }
}
impl WebRtcSocketBuilder<MultipleChannels> {
    /// Adds a new channel to the [`WebRtcSocket`] configuration according to a [`ChannelConfig`].
    pub fn add_channel(mut self, config: ChannelConfig) -> WebRtcSocketBuilder<MultipleChannels> {
        self.config.channels.push(config);
        self
    }
}

<<<<<<< HEAD
    /// Creates a [`WebRtcSocket`] and the corresponding [`MessageLoopFuture`] according to the
    /// configuration supplied.
    ///
    /// The returned [`MessageLoopFuture`] should be awaited in order for messages to be sent and
    /// received.
    pub fn build(self) -> (WebRtcSocket, MessageLoopFuture) {
        if self.channels.is_empty() {
            panic!("You need to configure at least one channel in WebRtcSocketConfig");
=======
impl<C: BuildablePlurality> WebRtcSocketBuilder<C> {
    /// Creates a [`WebRtcSocket`] and the corresponding [`MessageLoopFuture`] according to the configuration supplied.
    ///
    /// The returned [`MessageLoopFuture`] should be awaited in order for messages to be sent and received.
    pub fn build(self) -> (WebRtcSocket<C>, MessageLoopFuture) {
        if self.config.channels.is_empty() {
            unreachable!();
>>>>>>> 234fe7ce
        }

        let (peer_state_tx, peer_state_rx) = futures_channel::mpsc::unbounded();

        let (messages_from_peers_tx, messages_from_peers_rx) =
            new_senders_and_receivers(&self.config.channels);
        let (peer_messages_out_tx, peer_messages_out_rx) =
            new_senders_and_receivers(&self.config.channels);
        let channels = messages_from_peers_rx
            .into_iter()
            .zip(peer_messages_out_tx.into_iter())
            .map(|(rx, tx)| Some(WebRtcChannel { rx, tx }))
            .collect();

        let (id_tx, id_rx) = crossbeam_channel::bounded(1);

        (
            WebRtcSocket {
                id: Default::default(),
                id_rx,
                peer_state_rx,
                peers: Default::default(),
                channels,
                channel_plurality: PhantomData::default(),
            },
            Box::pin(run_socket(
                id_tx,
                self.config,
                peer_messages_out_rx,
                peer_state_tx,
                messages_from_peers_tx,
            )),
        )
    }
}

#[derive(Clone, Copy, Debug, PartialEq, Eq)]
/// The state of a connection to a peer
pub enum PeerState {
    /// The peer is connected
    ///
    /// This means all of the following should be true:
    ///
    /// - The requested data channels have been established and are healthy
    /// - The peer hasn't left the signaling server
    Connected,
    /// We no longer have a connection to this peer:
    ///
    /// This means either:
    ///
    /// - Some of the the data channels got disconnected/closed
    /// - The peer left the signaling server
    Disconnected,
}
/// Used to send and receive packets on a given WebRTC channel. Must be created as part of a
/// [`WebRtcSocket`].
#[derive(Debug)]
pub struct WebRtcChannel {
    tx: UnboundedSender<(PeerId, Packet)>,
    rx: UnboundedReceiver<(PeerId, Packet)>,
}

impl WebRtcChannel {
    /// Call this where you want to handle new received messages.
    ///
    /// Messages are removed from the socket when called.
    pub fn receive(&mut self) -> Vec<(PeerId, Packet)> {
        std::iter::repeat_with(|| self.rx.try_next())
            .map_while(Result::ok)
            .flatten()
            .collect()
    }

    /// Send a packet to the given peer.
    pub fn send(&mut self, packet: Packet, peer: PeerId) {
        self.tx.unbounded_send((peer, packet)).expect("Send failed");
    }
}

/// Contains a set of [`WebRtcChannel`]s and connection metadata.
#[derive(Debug)]
pub struct WebRtcSocket<C: ChannelPlurality = SingleChannel> {
    id: once_cell::race::OnceBox<PeerId>,
    id_rx: crossbeam_channel::Receiver<PeerId>,
    peer_state_rx: futures_channel::mpsc::UnboundedReceiver<(PeerId, PeerState)>,
    peers: HashMap<PeerId, PeerState>,
    channels: Vec<Option<WebRtcChannel>>,
    channel_plurality: PhantomData<C>,
}

impl WebRtcSocket {
    /// Creates a new builder for a connection to a given room with a given number of
    /// re-connection attempts.
    ///
    /// You must add at least one channel with [`WebRtcSocketBuilder::add_channel`]
    /// before you can build the [`WebRtcSocket`]
    pub fn builder(room_url: impl Into<String>) -> WebRtcSocketBuilder {
        WebRtcSocketBuilder::new(room_url)
    }

    /// Creates a [`WebRtcSocket`] and the corresponding [`MessageLoopFuture`] for a
    /// socket with a single unreliable channel.
    ///
    /// The returned [`MessageLoopFuture`] should be awaited in order for messages to
    /// be sent and received.
    ///
    /// Please use the [`WebRtcSocketBuilder`] to create non-trivial sockets.
    pub fn new_unreliable(
        room_url: impl Into<String>,
    ) -> (WebRtcSocket<SingleChannel>, MessageLoopFuture) {
        WebRtcSocketBuilder::new(room_url)
            .add_channel(ChannelConfig::unreliable())
            .build()
    }

    /// Creates a [`WebRtcSocket`] and the corresponding [`MessageLoopFuture`] for a
    /// socket with a single reliable channel.
    ///
    /// The returned [`MessageLoopFuture`] should be awaited in order for messages to
    /// be sent and received.
    ///
    /// Please use the [`WebRtcSocketBuilder`] to create non-trivial sockets.
    pub fn new_reliable(
        room_url: impl Into<String>,
    ) -> (WebRtcSocket<SingleChannel>, MessageLoopFuture) {
        WebRtcSocketBuilder::new(room_url)
            .add_channel(ChannelConfig::reliable())
            .build()
    }
}

impl<C: ChannelPlurality> WebRtcSocket<C> {
    /// Handle peers connecting or disconnecting
    ///
    /// Constructed using [`WebRtcSocketBuilder`].
    ///
    /// Update the set of peers used by [`WebRtcSocket::connected_peers`] and
    /// [`WebRtcSocket::disconnected_peers`].
    ///
    /// Returns the peers that connected or disconnected since the last time
    /// this method was called.
    ///
    /// See also: [`PeerState`]
    pub fn update_peers(&mut self) -> Vec<(PeerId, PeerState)> {
        let mut changes = Vec::new();
        while let Ok(Some((id, state))) = self.peer_state_rx.try_next() {
            let old = self.peers.insert(id, state);
            if old != Some(state) {
                changes.push((id, state));
            }
        }
        changes
    }

    /// Returns an iterator of the ids of the connected peers.
    ///
    /// Note: You have to call [`WebRtcSocket::update_peers`] for this list to be accurate.
    ///
    /// See also: [`WebRtcSocket::disconnected_peers`]
    pub fn connected_peers(&'_ self) -> impl std::iter::Iterator<Item = PeerId> + '_ {
        self.peers.iter().filter_map(|(id, state)| {
            if state == &PeerState::Connected {
                Some(*id)
            } else {
                None
            }
        })
    }

    /// Returns an iterator of the ids of peers that are no longer connected.
    ///
    /// Note: You have to call [`WebRtcSocket::update_peers`] for this list to be
    /// accurate.
    ///
    /// See also: [`WebRtcSocket::connected_peers`]
    pub fn disconnected_peers(&self) -> impl std::iter::Iterator<Item = &PeerId> {
        self.peers.iter().filter_map(|(id, state)| {
            if state == &PeerState::Disconnected {
                Some(id)
            } else {
                None
            }
        })
    }

    /// Returns the id of this peer, this may be `None` if an id has not yet
    /// been assigned by the server.
    pub fn id(&self) -> Option<PeerId> {
        if let Some(id) = self.id.get() {
            Some(*id)
        } else if let Ok(id) = self.id_rx.try_recv() {
            let id = self.id.get_or_init(|| id.into());
            Some(*id)
        } else {
            None
        }
    }

    /// Gets a mutable reference to the [`WebRtcChannel`] of a given id.
    ///
    /// ```
    /// use matchbox_socket::*;
    ///
    /// let (mut socket, message_loop) = WebRtcSocketBuilder::new("wss://example.invalid/")
    ///     .add_channel(ChannelConfig::reliable())
    ///     .add_channel(ChannelConfig::unreliable())
    ///     .build();
    /// let reliable_channel_messages = socket.channel(0).unwrap().receive();
    /// ```
    ///
    /// See also: [`WebRtcSocket::take_channel`]
    pub fn channel(&mut self, channel: usize) -> Result<&mut WebRtcChannel, GetChannelError> {
        self.channels
            .get_mut(channel)
            .ok_or(GetChannelError::NotFound)?
            .as_mut()
            .ok_or(GetChannelError::Taken)
    }

    /// Takes the [`WebRtcChannel`] of a given id.
    ///
    /// ```
    /// use matchbox_socket::*;
    ///
    /// let (mut socket, message_loop) = WebRtcSocketBuilder::new("wss://example.invalid/")
    ///     .add_channel(ChannelConfig::reliable())
    ///     .add_channel(ChannelConfig::unreliable())
    ///     .build();
    /// let reliable_channel = socket.take_channel(0).unwrap();
    /// let unreliable_channel = socket.take_channel(1).unwrap();
    /// ```
    ///
    /// See also: [`WebRtcSocket::channel`]
    pub fn take_channel(&mut self, channel: usize) -> Result<WebRtcChannel, GetChannelError> {
        self.channels
            .get_mut(channel)
            .ok_or(GetChannelError::NotFound)?
            .take()
            .ok_or(GetChannelError::Taken)
    }
}

impl WebRtcSocket<SingleChannel> {
    /// Call this where you want to handle new received messages.
    ///
    /// Messages are removed from the socket when called.
    pub fn receive(&mut self) -> Vec<(PeerId, Packet)> {
        self.channels
            .get_mut(0)
            .unwrap()
            .as_mut()
            .unwrap()
            .receive()
    }

    /// Send a packet to the given peer.
    pub fn send(&mut self, packet: Packet, peer: PeerId) {
        self.channels
            .get_mut(0)
            .unwrap()
            .as_mut()
            .unwrap()
            .send(packet, peer)
    }
}

pub(crate) fn new_senders_and_receivers<T>(
    channel_configs: &[ChannelConfig],
) -> (Vec<UnboundedSender<T>>, Vec<UnboundedReceiver<T>>) {
    (0..channel_configs.len())
        .map(|_| futures_channel::mpsc::unbounded())
        .unzip()
}

pub(crate) fn create_data_channels_ready_fut(
    channel_configs: &[ChannelConfig],
) -> (
    Vec<futures_channel::mpsc::Sender<()>>,
    Pin<Box<Fuse<impl Future<Output = ()>>>>,
) {
    let (senders, receivers) = (0..channel_configs.len())
        .map(|_| futures_channel::mpsc::channel(1))
        .unzip();

    (senders, Box::pin(wait_for_ready(receivers).fuse()))
}

async fn wait_for_ready(channel_ready_rx: Vec<futures_channel::mpsc::Receiver<()>>) {
    for mut receiver in channel_ready_rx {
        if receiver.next().await.is_none() {
            panic!("Sender closed before channel was ready");
        }
    }
}

/// All the channels needed for the messaging loop.
pub struct MessageLoopChannels {
    pub requests_sender: futures_channel::mpsc::UnboundedSender<PeerRequest>,
    pub events_receiver: futures_channel::mpsc::UnboundedReceiver<PeerEvent>,
    pub peer_messages_out_rx: Vec<futures_channel::mpsc::UnboundedReceiver<(PeerId, Packet)>>,
    pub peer_state_tx: futures_channel::mpsc::UnboundedSender<(PeerId, PeerState)>,
    pub messages_from_peers_tx: Vec<futures_channel::mpsc::UnboundedSender<(PeerId, Packet)>>,
}

async fn run_socket(
    id_tx: crossbeam_channel::Sender<PeerId>,
    config: SocketConfig,
    peer_messages_out_rx: Vec<futures_channel::mpsc::UnboundedReceiver<(PeerId, Packet)>>,
    peer_state_tx: futures_channel::mpsc::UnboundedSender<(PeerId, PeerState)>,
    messages_from_peers_tx: Vec<futures_channel::mpsc::UnboundedSender<(PeerId, Packet)>>,
) -> Result<(), Error> {
    debug!("Starting WebRtcSocket");

    let (requests_sender, requests_receiver) = futures_channel::mpsc::unbounded::<PeerRequest>();
    let (events_sender, events_receiver) = futures_channel::mpsc::unbounded::<PeerEvent>();

    let signaling_loop_fut = signaling_loop::<UseSignaller>(
        config.attempts,
        config.room_url,
        requests_receiver,
        events_sender,
    );

    let channels = MessageLoopChannels {
        requests_sender,
        events_receiver,
        peer_messages_out_rx,
        peer_state_tx,
        messages_from_peers_tx,
    };
    let message_loop_fut =
        message_loop::<UseMessenger>(id_tx, &config.ice_server, &config.channels, channels);

    let mut message_loop_done = Box::pin(message_loop_fut.fuse());
    let mut signaling_loop_done = Box::pin(signaling_loop_fut.fuse());
    loop {
        select! {
            _ = message_loop_done => {
                debug!("Message loop completed");
                break;
            }

            sigloop = signaling_loop_done => {
                match sigloop {
                    Ok(()) => debug!("Signaling loop completed"),
                    Err(e) => {
                        // TODO: Reconnect X attempts if configured to reconnect.
                        error!("{e:?}");
                        return Err(Error::from(e));
                    },
                }
            }

            complete => break
        }
    }
    Ok(())
}

#[cfg(test)]
mod test {
<<<<<<< HEAD
    use crate::{webrtc_socket::error::SignalingError, Error, WebRtcSocketBuilder};
=======
    use crate::{webrtc_socket::error::SignallingError, ChannelConfig, Error, WebRtcSocketBuilder};
>>>>>>> 234fe7ce

    #[futures_test::test]
    async fn unreachable_server() {
        // .invalid is a reserved tld for testing and documentation
        let (_socket, fut) = WebRtcSocketBuilder::new("wss://example.invalid")
            .add_channel(ChannelConfig::unreliable())
            .build();

        let result = fut.await;
        assert!(result.is_err());
        assert!(matches!(result.unwrap_err(), Error::Signaling(_)));
    }

    #[futures_test::test]
    async fn test_signaling_attempts() {
        let (_socket, loop_fut) = WebRtcSocketBuilder::new("wss://example.invalid/")
            .reconnect_attempts(Some(3))
            .add_channel(ChannelConfig::reliable())
            .build();

        let result = loop_fut.await;
        assert!(result.is_err());
        assert!(matches!(
            result.unwrap_err(),
            Error::Signaling(SignalingError::ConnectionFailed(_))
        ));
    }
}<|MERGE_RESOLUTION|>--- conflicted
+++ resolved
@@ -192,24 +192,15 @@
     }
 }
 
-<<<<<<< HEAD
+impl<C: BuildablePlurality> WebRtcSocketBuilder<C> {
     /// Creates a [`WebRtcSocket`] and the corresponding [`MessageLoopFuture`] according to the
     /// configuration supplied.
     ///
     /// The returned [`MessageLoopFuture`] should be awaited in order for messages to be sent and
     /// received.
-    pub fn build(self) -> (WebRtcSocket, MessageLoopFuture) {
-        if self.channels.is_empty() {
-            panic!("You need to configure at least one channel in WebRtcSocketConfig");
-=======
-impl<C: BuildablePlurality> WebRtcSocketBuilder<C> {
-    /// Creates a [`WebRtcSocket`] and the corresponding [`MessageLoopFuture`] according to the configuration supplied.
-    ///
-    /// The returned [`MessageLoopFuture`] should be awaited in order for messages to be sent and received.
     pub fn build(self) -> (WebRtcSocket<C>, MessageLoopFuture) {
         if self.config.channels.is_empty() {
             unreachable!();
->>>>>>> 234fe7ce
         }
 
         let (peer_state_tx, peer_state_rx) = futures_channel::mpsc::unbounded();
@@ -571,11 +562,7 @@
 
 #[cfg(test)]
 mod test {
-<<<<<<< HEAD
-    use crate::{webrtc_socket::error::SignalingError, Error, WebRtcSocketBuilder};
-=======
-    use crate::{webrtc_socket::error::SignallingError, ChannelConfig, Error, WebRtcSocketBuilder};
->>>>>>> 234fe7ce
+    use crate::{webrtc_socket::error::SignalingError, ChannelConfig, Error, WebRtcSocketBuilder};
 
     #[futures_test::test]
     async fn unreachable_server() {
