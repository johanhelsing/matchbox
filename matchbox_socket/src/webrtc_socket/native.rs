--- conflicted
+++ resolved
@@ -5,7 +5,7 @@
         messages::PeerSignal,
         signal_peer::SignalPeer,
         socket::{create_data_channels_ready_fut, new_senders_and_receivers},
-        ChannelConfig, Messenger, Packet, Signaller,
+        ChannelConfig, Messenger, Packet, Signaler,
     },
     RtcIceServerConfig,
 };
@@ -44,19 +44,18 @@
     },
 };
 
-pub(crate) struct NativeSignaller {
+pub(crate) struct NativeSignaler {
     websocket_stream: WebSocketStream<ConnectStream>,
 }
 
 #[async_trait]
-impl Signaller for NativeSignaller {
-<<<<<<< HEAD
+impl Signaler for NativeSignaler {
     async fn new(
         mut attempts: Option<u16>,
         room_url: &str,
         authentication: Option<&String>,
-    ) -> Result<Self, SignallingError> {
-        let websocket_stream = 'signalling: loop {
+    ) -> Result<Self, SignalingError> {
+        let websocket_stream = 'signaling: loop {
             // Setup connection request
             let uri = room_url.parse::<Uri>().expect("invalid room url");
             let authority = uri.authority().expect("no authority in url").as_str();
@@ -78,12 +77,7 @@
             let request = request.body(()).expect("invalid configuration");
 
             // Connect
-            match connect_async(request).await.map_err(SignallingError::from) {
-=======
-    async fn new(mut attempts: Option<u16>, room_url: &str) -> Result<Self, SignalingError> {
-        let websocket_stream = 'signaling: loop {
-            match connect_async(room_url).await.map_err(SignalingError::from) {
->>>>>>> b35ebc4b
+            match connect_async(request).await.map_err(SignalingError::from) {
                 Ok((wss, _)) => break wss,
                 Err(e) => {
                     if let Some(attempts) = attempts.as_mut() {
