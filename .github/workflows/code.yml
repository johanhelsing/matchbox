on:
  push:
  pull_request:

name: Code

jobs:
  test-native:
    name: Test Native
    strategy:
      matrix:
        os: [ubuntu-latest, windows-latest, macos-latest]
    runs-on: ${{ matrix.os }}
    steps:
      - name: Checkout sources
        uses: actions/checkout@v3

      - name: Install stable toolchain
        uses: dtolnay/rust-toolchain@stable
        with:
          toolchain: stable

      - name: Rust Cache
        uses: Swatinem/rust-cache@v2.5.1

      - name: Run cargo test
        run: cargo test --all-targets

  # Should be upgraded to test when possible
  check-wasm:
    name: Check Wasm
    runs-on: ubuntu-latest
    steps:
      - name: Checkout sources
        uses: actions/checkout@v3

      - name: Install stable toolchain
        uses: dtolnay/rust-toolchain@stable
        with:
          toolchain: stable
          target: wasm32-unknown-unknown

      - name: Rust Cache
<<<<<<< HEAD
        uses: Swatinem/rust-cache@v2.5.0

=======
        uses: Swatinem/rust-cache@v2.5.1
  
>>>>>>> 1de1ef36
      - name: Run cargo check
        run: RUSTFLAGS=--cfg=web_sys_unstable_apis cargo check >
          --all-targets
          --target wasm32-unknown-unknown
          -p matchbox_socket
          -p bevy_matchbox
          -p bevy_ggrs_example
          -p simple_example

  format:
    name: Format
    runs-on: ubuntu-latest
    steps:
      - name: Checkout sources
        uses: actions/checkout@v3

      - name: Install stable toolchain
        uses: dtolnay/rust-toolchain@stable
        with:
          toolchain: stable
          components: rustfmt

      - name: Rust Cache
        uses: Swatinem/rust-cache@v2.5.1

      - name: Run cargo clippy
        run: cargo fmt --all --check


  lint-native:
    name: Lints native
    strategy:
      matrix:
        os: [ubuntu-latest, windows-latest, macos-latest]
    runs-on: ${{ matrix.os }}
    steps:
      - name: Checkout sources
        uses: actions/checkout@v3

      - name: Install stable toolchain
        uses: dtolnay/rust-toolchain@stable
        with:
          toolchain: stable
          components: clippy

      - name: Rust Cache
        uses: Swatinem/rust-cache@v2.5.1

      - name: Run cargo clippy
        run: cargo clippy --all-targets -- -D warnings

  lint-wasm:
    name: Clippy wasm
    runs-on: ubuntu-latest
    steps:
      - name: Checkout sources
        uses: actions/checkout@v3

      - name: Install stable toolchain
        uses: dtolnay/rust-toolchain@stable
        with:
          toolchain: stable
          target: wasm32-unknown-unknown
          components: clippy

      - name: Rust Cache
        uses: Swatinem/rust-cache@v2.5.1

      - name: Run cargo clippy
        run: cargo clippy >
            --all-targets
            --target wasm32-unknown-unknown
            -p matchbox_socket
            -p bevy_matchbox
            -p bevy_ggrs_example
            -p simple_example
            --
            -D warnings

  server-container:
    name: Build & Push Server Container
    needs: [test-native, check-wasm, lint-native, lint-wasm]
    runs-on: ubuntu-latest
    permissions:
      packages: write
    steps:
      - name: Checkout Repository
        uses: actions/checkout@v3

      - name: Generate Image Name
        run: echo IMAGE_REPOSITORY=ghcr.io/$(tr '[:upper:]' '[:lower:]' <<< "${{ github.repository }}")/matchbox_server >> $GITHUB_ENV

      - name: Log in to GitHub Docker Registry
        if: github.event_name != 'pull_request'
        uses: docker/login-action@v2
        with:
          registry: ghcr.io
          username: ${{ github.repository_owner }}
          password: ${{ secrets.GITHUB_TOKEN }}

      - name: Docker Metadata
        id: meta
        uses: docker/metadata-action@v4
        with:
          images: ${{ env.IMAGE_REPOSITORY }}
          tags: |
            type=ref,event=tag
            type=raw,value=latest

      - name: Set up Docker Buildx
        uses: docker/setup-buildx-action@v2

      - name: Build Image
        uses: docker/build-push-action@v4
        with:
          context: "."
          file: "matchbox_server/Dockerfile"
          push: ${{ github.event_name == 'push' && startsWith(github.ref, 'refs/tags') }}
          load: ${{ ! (github.event_name == 'push' && startsWith(github.ref, 'refs/tags')) }}
          tags: ${{ steps.meta.outputs.tags }}
          labels: ${{ steps.meta.outputs.labels }}
          cache-from: type=gha
          cache-to: type=gha,mode=max<|MERGE_RESOLUTION|>--- conflicted
+++ resolved
@@ -41,13 +41,8 @@
           target: wasm32-unknown-unknown
 
       - name: Rust Cache
-<<<<<<< HEAD
-        uses: Swatinem/rust-cache@v2.5.0
-
-=======
         uses: Swatinem/rust-cache@v2.5.1
-  
->>>>>>> 1de1ef36
+ 
       - name: Run cargo check
         run: RUSTFLAGS=--cfg=web_sys_unstable_apis cargo check >
           --all-targets
