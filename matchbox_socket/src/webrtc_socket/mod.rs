--- conflicted
+++ resolved
@@ -3,7 +3,7 @@
 mod signal_peer;
 mod socket;
 
-use self::error::{MessagingError, SignallingError};
+use self::error::{MessagingError, SignalingError};
 use crate::{webrtc_socket::signal_peer::SignalPeer, Error};
 use async_trait::async_trait;
 use cfg_if::cfg_if;
@@ -21,11 +21,6 @@
 };
 use std::{collections::HashMap, pin::Pin, time::Duration};
 
-<<<<<<< HEAD
-use self::error::{MessagingError, SignalingError};
-
-=======
->>>>>>> 234fe7ce
 cfg_if! {
     if #[cfg(target_arch = "wasm32")] {
         mod wasm;
