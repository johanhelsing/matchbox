use crate::{
    signaling_server::builder::SignalingServerBuilder,
    topologies::{
        client_server::{ClientServer, ClientServerCallbacks, ClientServerState},
<<<<<<< HEAD
        full_mesh::{FullMesh, FullMeshCallbacks, FullMeshState}, hybrid::{Hybrid, HybridCallbacks, HybridState},
=======
        full_mesh::{FullMesh, FullMeshCallbacks, FullMeshState},
        hybrid::{Hybrid, HybridCallbacks, HybridState}
>>>>>>> bbb20c71
    },
};
use axum::{extract::connect_info::IntoMakeServiceWithConnectInfo, Router};
use std::net::{SocketAddr, TcpListener};
use tokio::net as tokio;

/// Contains the interface end of a signaling server
#[derive(Debug)]
pub struct SignalingServer {
    /// The socket configured for this server
    pub(crate) requested_addr: SocketAddr,

    /// Low-level info for how to build an axum server
    pub(crate) info: IntoMakeServiceWithConnectInfo<Router, SocketAddr>,

    pub(crate) listener: Option<TcpListener>,
}

/// Common methods
impl SignalingServer {
    /// Creates a new builder for a [`SignalingServer`] with full-mesh topology.
    pub fn full_mesh_builder(
        socket_addr: impl Into<SocketAddr>,
    ) -> SignalingServerBuilder<FullMesh, FullMeshCallbacks, FullMeshState> {
        SignalingServerBuilder::new(socket_addr, FullMesh, FullMeshState::default())
    }

    /// Creates a new builder for a [`SignalingServer`] with client-server topology.
    pub fn client_server_builder(
        socket_addr: impl Into<SocketAddr>,
    ) -> SignalingServerBuilder<ClientServer, ClientServerCallbacks, ClientServerState> {
        SignalingServerBuilder::new(socket_addr, ClientServer, ClientServerState::default())
    }

<<<<<<< HEAD
    /// Creates a new builder for a [`SignalingServer`] with hybrid topology.
=======
    // Creates a new builder for a [`SignalingServer`] with hybrid topology
>>>>>>> bbb20c71
    pub fn hybrid_builder(
        socket_addr: impl Into<SocketAddr>,
    ) -> SignalingServerBuilder<Hybrid, HybridCallbacks, HybridState> {
        SignalingServerBuilder::new(socket_addr, Hybrid, HybridState::default())
    }

    /// Returns the local address this server is bound to
    ///
    /// The server needs to [`bind`] first
    pub fn local_addr(&self) -> Option<SocketAddr> {
        self.listener.as_ref().map(|l| l.local_addr().unwrap())
    }

    /// Binds the server to a socket
    ///
    /// Optional: Will happen automatically on [`serve`]
    pub fn bind(&mut self) -> Result<SocketAddr, crate::Error> {
        let listener = TcpListener::bind(self.requested_addr).map_err(crate::Error::Bind)?;
        listener.set_nonblocking(true).map_err(crate::Error::Bind)?;
        let addr = listener.local_addr().unwrap();
        self.listener = Some(listener);
        Ok(addr)
    }

    /// Serve the signaling server
    ///
    /// Will bind if not already bound
    pub async fn serve(mut self) -> Result<(), crate::Error> {
        match self.listener {
            Some(_) => (),
            None => _ = self.bind()?,
        };
        let listener =
            tokio::TcpListener::from_std(self.listener.expect("No listener, this is a bug!"))
                .map_err(crate::Error::Bind)?;
        axum::serve(listener, self.info)
            .await
            .map_err(crate::Error::Serve)
    }
}<|MERGE_RESOLUTION|>--- conflicted
+++ resolved
@@ -2,12 +2,8 @@
     signaling_server::builder::SignalingServerBuilder,
     topologies::{
         client_server::{ClientServer, ClientServerCallbacks, ClientServerState},
-<<<<<<< HEAD
-        full_mesh::{FullMesh, FullMeshCallbacks, FullMeshState}, hybrid::{Hybrid, HybridCallbacks, HybridState},
-=======
         full_mesh::{FullMesh, FullMeshCallbacks, FullMeshState},
         hybrid::{Hybrid, HybridCallbacks, HybridState}
->>>>>>> bbb20c71
     },
 };
 use axum::{extract::connect_info::IntoMakeServiceWithConnectInfo, Router};
@@ -42,11 +38,7 @@
         SignalingServerBuilder::new(socket_addr, ClientServer, ClientServerState::default())
     }
 
-<<<<<<< HEAD
     /// Creates a new builder for a [`SignalingServer`] with hybrid topology.
-=======
-    // Creates a new builder for a [`SignalingServer`] with hybrid topology
->>>>>>> bbb20c71
     pub fn hybrid_builder(
         socket_addr: impl Into<SocketAddr>,
     ) -> SignalingServerBuilder<Hybrid, HybridCallbacks, HybridState> {
