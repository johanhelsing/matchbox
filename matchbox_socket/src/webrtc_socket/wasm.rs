use std::pin::Pin;

use super::{
    error::{JsErrorExt, MessagingError},
    HandshakeResult, PeerDataSender,
};
use crate::webrtc_socket::{
    error::SignalingError, messages::PeerSignal, signal_peer::SignalPeer,
    socket::create_data_channels_ready_fut, ChannelConfig, Messenger, Packet, RtcIceServerConfig,
    Signaler,
};
use async_trait::async_trait;
use futures::{Future, SinkExt, StreamExt};
use futures_channel::mpsc::{Receiver, UnboundedReceiver, UnboundedSender};
use futures_util::select;
use js_sys::{Function, Reflect};
use log::{debug, error, trace, warn};
use matchbox_protocol::PeerId;
use serde::Serialize;
use wasm_bindgen::{convert::FromWasmAbi, prelude::*, JsCast, JsValue};
use wasm_bindgen_futures::JsFuture;
use web_sys::{
    Event, MessageEvent, RtcConfiguration, RtcDataChannel, RtcDataChannelInit, RtcDataChannelType,
    RtcIceCandidateInit, RtcIceGatheringState, RtcPeerConnection, RtcPeerConnectionIceEvent,
    RtcSdpType, RtcSessionDescriptionInit,
};
use ws_stream_wasm::{WsMessage, WsMeta, WsStream};

pub(crate) struct WasmSignaler {
    websocket_stream: futures::stream::Fuse<WsStream>,
}

#[async_trait(?Send)]
<<<<<<< HEAD
impl Signaler for WasmSignaler {
    async fn new(
        mut attempts: Option<u16>,
        room_url: &str,
        authentication: Option<&String>,
    ) -> Result<Self, SignallingError> {
        let websocket_stream = 'signalling: loop {
            // Setup connection request
            if authentication.is_some() {
                todo!("authentication is not yet implemented on wasm");
            }

            // Connect
=======
impl Signaller for WasmSignaller {
    async fn new(mut attempts: Option<u16>, room_url: &str) -> Result<Self, SignalingError> {
        let websocket_stream = 'signaling: loop {
>>>>>>> 3f8a2572
            match WsMeta::connect(room_url, None)
                .await
                .map_err(SignalingError::from)
            {
                Ok((_, wss)) => break wss.fuse(),
                Err(e) => {
                    if let Some(attempts) = attempts.as_mut() {
                        if *attempts <= 1 {
                            return Err(SignalingError::ConnectionFailed(Box::new(e)));
                        } else {
                            *attempts -= 1;
                            warn!("connection to signaling server failed, {attempts} attempt(s) remain");
                        }
                    } else {
                        continue 'signaling;
                    }
                }
            };
        };
        Ok(Self { websocket_stream })
    }

    async fn send(&mut self, request: String) -> Result<(), SignalingError> {
        self.websocket_stream
            .send(WsMessage::Text(request))
            .await
            .map_err(SignalingError::from)
    }

    async fn next_message(&mut self) -> Result<String, SignalingError> {
        match self.websocket_stream.next().await {
            Some(WsMessage::Text(message)) => Ok(message),
            Some(_) => Err(SignalingError::UnknownFormat),
            None => Err(SignalingError::StreamExhausted),
        }
    }
}

impl PeerDataSender for RtcDataChannel {
    fn send(&mut self, packet: Packet) -> Result<(), MessagingError> {
        self.send_with_u8_array(&packet)
            .efix()
            .map_err(MessagingError::from)
    }
}

pub(crate) struct WasmMessenger;

#[async_trait(?Send)]
impl Messenger for WasmMessenger {
    type DataChannel = RtcDataChannel;
    type HandshakeMeta = Receiver<()>;

    async fn offer_handshake(
        signal_peer: SignalPeer,
        mut peer_signal_rx: UnboundedReceiver<PeerSignal>,
        messages_from_peers_tx: Vec<UnboundedSender<(PeerId, Packet)>>,
        ice_server_config: &RtcIceServerConfig,
        channel_configs: &[ChannelConfig],
    ) -> HandshakeResult<Self::DataChannel, Self::HandshakeMeta> {
        debug!("making offer");

        let conn = create_rtc_peer_connection(ice_server_config);

        let (data_channel_ready_txs, data_channels_ready_fut) =
            create_data_channels_ready_fut(channel_configs);

        let (peer_disconnected_tx, peer_disconnected_rx) = futures_channel::mpsc::channel(1);

        let data_channels = create_data_channels(
            conn.clone(),
            messages_from_peers_tx,
            signal_peer.id,
            peer_disconnected_tx,
            data_channel_ready_txs,
            channel_configs,
        );

        // Create offer
        let offer = JsFuture::from(conn.create_offer()).await.efix().unwrap();
        let offer_sdp = Reflect::get(&offer, &JsValue::from_str("sdp"))
            .efix()
            .unwrap()
            .as_string()
            .expect("");
        let mut rtc_session_desc_init_dict = RtcSessionDescriptionInit::new(RtcSdpType::Offer);
        let offer_description = rtc_session_desc_init_dict.sdp(&offer_sdp);
        JsFuture::from(conn.set_local_description(offer_description))
            .await
            .efix()
            .unwrap();
        debug!("created offer for new peer");

        // todo: the point of implementing ice trickle is to avoid this wait...
        // however, for some reason removing this wait causes problems with NAT
        // punching in practice.
        // We should figure out why this is happening.
        wait_for_ice_gathering_complete(conn.clone()).await;

        signal_peer.send(PeerSignal::Offer(conn.local_description().unwrap().sdp()));

        let mut received_candidates = vec![];

        // Wait for answer
        let sdp = loop {
            let signal = peer_signal_rx
                .next()
                .await
                .expect("Signal server connection lost in the middle of a handshake");

            match signal {
                PeerSignal::Answer(answer) => break answer,
                PeerSignal::IceCandidate(candidate) => {
                    debug!(
                    "offerer: received an ice candidate while waiting for answer: {candidate:?}"
                );
                    received_candidates.push(candidate);
                }
                _ => {
                    warn!("ignoring unexpected signal: {signal:?}");
                }
            };
        };

        // Set remote description
        let mut remote_description = RtcSessionDescriptionInit::new(RtcSdpType::Answer);
        remote_description.sdp(&sdp);
        debug!("setting remote description");
        JsFuture::from(conn.set_remote_description(&remote_description))
            .await
            .efix()
            .unwrap();

        complete_handshake(
            signal_peer.clone(),
            conn,
            received_candidates,
            data_channels_ready_fut,
            peer_signal_rx,
        )
        .await;

        HandshakeResult {
            peer_id: signal_peer.id,
            data_channels,
            metadata: peer_disconnected_rx,
        }
    }

    async fn accept_handshake(
        signal_peer: SignalPeer,
        mut peer_signal_rx: UnboundedReceiver<PeerSignal>,
        messages_from_peers_tx: Vec<UnboundedSender<(PeerId, Packet)>>,
        ice_server_config: &RtcIceServerConfig,
        channel_configs: &[ChannelConfig],
    ) -> HandshakeResult<Self::DataChannel, Self::HandshakeMeta> {
        debug!("handshake_accept");

        let conn = create_rtc_peer_connection(ice_server_config);

        let (data_channel_ready_txs, data_channels_ready_fut) =
            create_data_channels_ready_fut(channel_configs);

        let (peer_disconnected_tx, peer_disconnected_rx) = futures_channel::mpsc::channel(1);

        let data_channels = create_data_channels(
            conn.clone(),
            messages_from_peers_tx,
            signal_peer.id,
            peer_disconnected_tx,
            data_channel_ready_txs,
            channel_configs,
        );

        let mut received_candidates = vec![];

        let offer = loop {
            let signal = peer_signal_rx
                .next()
                .await
                .expect("Signal server connection lost in the middle of a handshake");

            match signal {
                PeerSignal::Offer(o) => {
                    break o;
                }
                PeerSignal::IceCandidate(candidate) => {
                    debug!("received IceCandidate signal: {candidate:?}");
                    received_candidates.push(candidate);
                }
                _ => {
                    warn!("ignoring unexpected signal: {signal:?}");
                }
            }
        };
        debug!("received offer");

        // Set remote description
        {
            let mut remote_description = RtcSessionDescriptionInit::new(RtcSdpType::Offer);
            let sdp = offer;
            remote_description.sdp(&sdp);
            JsFuture::from(conn.set_remote_description(&remote_description))
                .await
                .expect("failed to set remote description");
            debug!("set remote_description from offer");
        }

        let answer = JsFuture::from(conn.create_answer())
            .await
            .expect("error creating answer");

        debug!("created answer");

        let mut session_desc_init = RtcSessionDescriptionInit::new(RtcSdpType::Answer);

        let answer_sdp = Reflect::get(&answer, &JsValue::from_str("sdp"))
            .efix()
            .unwrap()
            .as_string()
            .expect("");

        let answer_description = session_desc_init.sdp(&answer_sdp);

        JsFuture::from(conn.set_local_description(answer_description))
            .await
            .efix()
            .unwrap();

        // todo: the point of implementing ice trickle is to avoid this wait...
        // however, for some reason removing this wait causes problems with NAT
        // punching in practice.
        // We should figure out why this is happening.
        wait_for_ice_gathering_complete(conn.clone()).await;

        let answer = PeerSignal::Answer(conn.local_description().unwrap().sdp());
        signal_peer.send(answer);

        complete_handshake(
            signal_peer.clone(),
            conn,
            received_candidates,
            data_channels_ready_fut,
            peer_signal_rx,
        )
        .await;

        HandshakeResult {
            peer_id: signal_peer.id,
            data_channels,
            metadata: peer_disconnected_rx,
        }
    }

    async fn peer_loop(peer_uuid: PeerId, handshake_meta: Self::HandshakeMeta) -> PeerId {
        let mut peer_loop_finished_rx = handshake_meta;
        peer_loop_finished_rx.next().await;
        peer_uuid
    }
}

async fn complete_handshake(
    signal_peer: SignalPeer,
    conn: RtcPeerConnection,
    received_candidates: Vec<String>,
    mut data_channels_ready_fut: Pin<Box<futures::future::Fuse<impl Future<Output = ()>>>>,
    mut peer_signal_rx: UnboundedReceiver<PeerSignal>,
) {
    let onicecandidate: Box<dyn FnMut(RtcPeerConnectionIceEvent)> = Box::new(
        move |event: RtcPeerConnectionIceEvent| {
            let candidate_json = match event.candidate() {
                Some(candidate) => js_sys::JSON::stringify(&candidate.to_json())
                    .expect("failed to serialize candidate")
                    .as_string()
                    .unwrap(),
                None => {
                    debug!("Received RtcPeerConnectionIceEvent with no candidate. This means there are no further ice candidates for this session");
                    "null".to_string()
                }
            };

            debug!("sending IceCandidate signal: {candidate_json:?}");
            signal_peer.send(PeerSignal::IceCandidate(candidate_json));
        },
    );
    let onicecandidate = Closure::wrap(onicecandidate);
    conn.set_onicecandidate(Some(onicecandidate.as_ref().unchecked_ref()));
    // note: we can let rust keep ownership of this closure, since we replace
    // the event handler later in this method when ice is finished

    // handle pending ICE candidates
    for candidate in received_candidates {
        debug!("adding ice candidate {candidate:?}");
        try_add_rtc_ice_candidate(&conn, &candidate).await;
    }

    // select for data channels ready or ice candidates
    debug!("waiting for data channels to open");
    loop {
        select! {
            _ = data_channels_ready_fut => {
                debug!("data channels ready");
                break;
            }
            msg = peer_signal_rx.next() => {
                if let Some(PeerSignal::IceCandidate(candidate)) = msg {
                    debug!("received ice candidate: {candidate:?}");
                    try_add_rtc_ice_candidate(&conn, &candidate).await;
                }
            }
        };
    }

    // stop listening for ICE candidates
    // TODO: we should support getting new ICE candidates even after connecting,
    //       since it's possible to return to the ice gathering state
    // See: <https://developer.mozilla.org/en-US/docs/Web/API/RTCPeerConnection/iceGatheringState>
    let onicecandidate: Box<dyn FnMut(RtcPeerConnectionIceEvent)> =
        Box::new(move |_event: RtcPeerConnectionIceEvent| {
            warn!("received ice candidate event after handshake completed, ignoring");
        });
    let onicecandidate = Closure::wrap(onicecandidate);
    conn.set_onicecandidate(Some(onicecandidate.as_ref().unchecked_ref()));
    onicecandidate.forget();

    debug!(
        "handshake completed, ice gathering state: {:?}",
        conn.ice_gathering_state()
    );
}

async fn try_add_rtc_ice_candidate(connection: &RtcPeerConnection, candidate_string: &str) {
    let parsed_candidate = match js_sys::JSON::parse(candidate_string) {
        Ok(c) => c,
        Err(err) => {
            error!("failed to parse candidate json: {err:?}");
            return;
        }
    };

    let candidate_init = if parsed_candidate.is_null() {
        debug!("Received null ice candidate, this means there are no further ice candidates");
        None
    } else {
        Some(RtcIceCandidateInit::from(parsed_candidate))
    };

    JsFuture::from(
        connection.add_ice_candidate_with_opt_rtc_ice_candidate_init(candidate_init.as_ref()),
    )
    .await
    .expect("failed to add ice candidate");
}

fn create_rtc_peer_connection(ice_server_config: &RtcIceServerConfig) -> RtcPeerConnection {
    #[derive(Serialize)]
    struct IceServerConfig {
        urls: Vec<String>,
        username: String,
        credential: String,
    }

    let mut peer_config = RtcConfiguration::new();
    let ice_server_config = IceServerConfig {
        urls: ice_server_config.urls.clone(),
        username: ice_server_config.username.clone().unwrap_or_default(),
        credential: ice_server_config.credential.clone().unwrap_or_default(),
    };
    let ice_server_config_list = [ice_server_config];
    peer_config.ice_servers(&serde_wasm_bindgen::to_value(&ice_server_config_list).unwrap());
    let connection = RtcPeerConnection::new_with_configuration(&peer_config).unwrap();

    let connection_1 = connection.clone();
    let oniceconnectionstatechange: Box<dyn FnMut(_)> = Box::new(move |_event: JsValue| {
        debug!(
            "ice connection state changed: {:?}",
            connection_1.ice_connection_state()
        );
    });
    let oniceconnectionstatechange = Closure::wrap(oniceconnectionstatechange);
    // NOTE: Not attaching a handler on this event causes FF to disconnect after a couple of seconds
    // see: https://github.com/johanhelsing/matchbox/issues/36
    connection
        .set_oniceconnectionstatechange(Some(oniceconnectionstatechange.as_ref().unchecked_ref()));
    oniceconnectionstatechange.forget();

    connection
}

async fn wait_for_ice_gathering_complete(conn: RtcPeerConnection) {
    if conn.ice_gathering_state() == RtcIceGatheringState::Complete {
        debug!("Ice gathering already completed");
        return;
    }

    let (mut tx, mut rx) = futures_channel::mpsc::channel(1);

    let conn_clone = conn.clone();
    let onstatechange: Box<dyn FnMut(JsValue)> = Box::new(move |_| {
        if conn_clone.ice_gathering_state() == RtcIceGatheringState::Complete {
            tx.try_send(()).unwrap();
        }
    });

    let onstatechange = Closure::wrap(onstatechange);

    conn.set_onicegatheringstatechange(Some(onstatechange.as_ref().unchecked_ref()));

    rx.next().await;

    conn.set_onicegatheringstatechange(None);
    debug!("Ice gathering completed");
}

fn create_data_channels(
    connection: RtcPeerConnection,
    mut incoming_tx: Vec<futures_channel::mpsc::UnboundedSender<(PeerId, Packet)>>,
    peer_id: PeerId,
    peer_disconnected_tx: futures_channel::mpsc::Sender<()>,
    mut data_channel_ready_txs: Vec<futures_channel::mpsc::Sender<()>>,
    channel_config: &[ChannelConfig],
) -> Vec<RtcDataChannel> {
    channel_config
        .iter()
        .enumerate()
        .map(|(i, channel)| {
            create_data_channel(
                connection.clone(),
                incoming_tx.get_mut(i).unwrap().clone(),
                peer_id,
                peer_disconnected_tx.clone(),
                data_channel_ready_txs.pop().unwrap(),
                channel,
                i,
            )
        })
        .collect()
}

fn create_data_channel(
    connection: RtcPeerConnection,
    incoming_tx: futures_channel::mpsc::UnboundedSender<(PeerId, Packet)>,
    peer_id: PeerId,
    peer_disconnected_tx: futures_channel::mpsc::Sender<()>,
    mut channel_open: futures_channel::mpsc::Sender<()>,
    channel_config: &ChannelConfig,
    channel_id: usize,
) -> RtcDataChannel {
    let mut data_channel_config = data_channel_config(channel_config);
    data_channel_config.id(channel_id as u16);

    let channel = connection.create_data_channel_with_data_channel_dict(
        &format!("matchbox_socket_{channel_id}"),
        &data_channel_config,
    );

    channel.set_binary_type(RtcDataChannelType::Arraybuffer);

    leaking_channel_event_handler(
        |f| channel.set_onopen(f),
        move |_: JsValue| {
            debug!("data channel open: {channel_id}");
            channel_open
                .try_send(())
                .expect("failed to notify about open connection");
        },
    );

    leaking_channel_event_handler(
        |f| channel.set_onmessage(f),
        move |event: MessageEvent| {
            trace!("data channel message received {event:?}");
            if let Ok(arraybuf) = event.data().dyn_into::<js_sys::ArrayBuffer>() {
                let uarray = js_sys::Uint8Array::new(&arraybuf);
                let body = uarray.to_vec();

                incoming_tx
                    .unbounded_send((peer_id, body.into_boxed_slice()))
                    .unwrap();
            }
        },
    );

    leaking_channel_event_handler(
        |f| channel.set_onerror(f),
        move |event: Event| {
            error!("error in data channel: {event:?}");
        },
    );

    leaking_channel_event_handler(
        |f| channel.set_onclose(f),
        move |event: Event| {
            warn!("data channel closed: {event:?}");
            if let Err(err) = peer_disconnected_tx.clone().try_send(()) {
                // should only happen if the socket is dropped, or we are out of memory
                warn!("failed to notify about data channel closing: {err:?}");
            }
        },
    );

    channel
}

/// Note that this function leaks some memory because the rust closure is dropped but still needs to
/// be accessed by javascript of the browser
///
/// See also: https://rustwasm.github.io/wasm-bindgen/api/wasm_bindgen/closure/struct.Closure.html#method.into_js_value
fn leaking_channel_event_handler<T: FromWasmAbi + 'static>(
    mut setter: impl FnMut(Option<&Function>),
    handler: impl FnMut(T) + 'static,
) {
    let closure: Closure<dyn FnMut(T)> = Closure::wrap(Box::new(handler));

    setter(Some(closure.as_ref().unchecked_ref()));

    closure.forget();
}

fn data_channel_config(channel_config: &ChannelConfig) -> RtcDataChannelInit {
    let mut data_channel_config = RtcDataChannelInit::new();

    data_channel_config.ordered(channel_config.ordered);
    data_channel_config.negotiated(true);

    if let Some(n) = channel_config.max_retransmits {
        data_channel_config.max_retransmits(n);
    }

    data_channel_config
}<|MERGE_RESOLUTION|>--- conflicted
+++ resolved
@@ -31,25 +31,19 @@
 }
 
 #[async_trait(?Send)]
-<<<<<<< HEAD
 impl Signaler for WasmSignaler {
     async fn new(
         mut attempts: Option<u16>,
         room_url: &str,
         authentication: Option<&String>,
-    ) -> Result<Self, SignallingError> {
-        let websocket_stream = 'signalling: loop {
+    ) -> Result<Self, SignalingError> {
+        let websocket_stream = 'Signaling: loop {
             // Setup connection request
             if authentication.is_some() {
                 todo!("authentication is not yet implemented on wasm");
             }
 
             // Connect
-=======
-impl Signaller for WasmSignaller {
-    async fn new(mut attempts: Option<u16>, room_url: &str) -> Result<Self, SignalingError> {
-        let websocket_stream = 'signaling: loop {
->>>>>>> 3f8a2572
             match WsMeta::connect(room_url, None)
                 .await
                 .map_err(SignalingError::from)
