use crate::webrtc_socket::messages::PeerEvent;
use cfg_if::cfg_if;
use futures_channel::mpsc::TrySendError;

<<<<<<< HEAD
/// An error that can occur with WebRTC signaling.
=======
#[derive(Debug, thiserror::Error)]
pub enum GetChannelError {
    #[error("This channel was never created")]
    NotFound,
    #[error("This channel has already been taken and is no longer on the socket")]
    Taken,
}

/// An error that can occur with WebRTC signalling.
>>>>>>> 234fe7ce
#[derive(Debug, thiserror::Error)]
pub enum SignalingError {
    // Common
    #[error("failed to send event to signaling server")]
    Undeliverable(#[from] TrySendError<PeerEvent>),
    #[error("The stream is exhausted")]
    StreamExhausted,
    #[error("Message received in unknown format")]
    UnknownFormat,
    #[error("failed to establish initial connection")]
    ConnectionFailed(#[from] Box<SignalingError>),

    // Native
    #[cfg(not(target_arch = "wasm32"))]
    #[error("socket failure communicating with signaling server")]
    Socket(#[from] async_tungstenite::tungstenite::Error),

    // WASM
    #[cfg(target_arch = "wasm32")]
    #[error("socket failure communicating with signaling server")]
    Socket(#[from] ws_stream_wasm::WsErr),
}

/// An error that can occur with WebRTC messaging.
#[cfg(not(target_arch = "wasm32"))]
#[derive(Debug, thiserror::Error)]
#[error("failed to send message to peer")]
pub(crate) struct MessagingError(#[from] futures_channel::mpsc::TrySendError<crate::Packet>);

#[cfg(target_arch = "wasm32")]
#[derive(Debug, thiserror::Error)]
#[error("failed to send message to peer")]
pub(crate) struct MessagingError(#[from] JsError);

cfg_if! {
    if #[cfg(target_arch = "wasm32")] {
        use wasm_bindgen::{JsValue};

        // The below is just to wrap Result<JsValue, JsValue> into something sensible-ish

        pub trait JsErrorExt<T> {
            fn efix(self) -> Result<T, JsError>;
        }

        impl<T> JsErrorExt<T> for Result<T, JsValue> {
            fn efix(self) -> Result<T, JsError> {
                self.map_err(JsError)
            }
        }

        #[derive(Debug)]
        pub struct JsError(JsValue);

        impl std::error::Error for JsError {}

        impl std::fmt::Display for JsError {
            fn fmt(&self, f: &mut std::fmt::Formatter<'_>) -> std::fmt::Result {
                write!(f, "{:?}", self.0)
            }
        }
    }
}<|MERGE_RESOLUTION|>--- conflicted
+++ resolved
@@ -2,9 +2,6 @@
 use cfg_if::cfg_if;
 use futures_channel::mpsc::TrySendError;
 
-<<<<<<< HEAD
-/// An error that can occur with WebRTC signaling.
-=======
 #[derive(Debug, thiserror::Error)]
 pub enum GetChannelError {
     #[error("This channel was never created")]
@@ -13,8 +10,7 @@
     Taken,
 }
 
-/// An error that can occur with WebRTC signalling.
->>>>>>> 234fe7ce
+/// An error that can occur with WebRTC signaling.
 #[derive(Debug, thiserror::Error)]
 pub enum SignalingError {
     // Common
