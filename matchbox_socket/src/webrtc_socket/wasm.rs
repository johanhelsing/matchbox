use std::pin::Pin;

use super::{
    error::{JsErrorExt, MessagingError},
    HandshakeResult, PeerDataSender,
};
use crate::webrtc_socket::{
    error::SignalingError, messages::PeerSignal, signal_peer::SignalPeer,
    socket::create_data_channels_ready_fut, ChannelConfig, Messenger, Packet, RtcIceServerConfig,
    Signaller,
};
use async_trait::async_trait;
use futures::{Future, SinkExt, StreamExt};
use futures_channel::mpsc::{Receiver, UnboundedReceiver, UnboundedSender};
use futures_util::select;
use js_sys::{Function, Reflect};
use log::{debug, error, trace, warn};
use matchbox_protocol::PeerId;
use serde::Serialize;
use wasm_bindgen::{convert::FromWasmAbi, prelude::*, JsCast, JsValue};
use wasm_bindgen_futures::JsFuture;
use web_sys::{
    Event, MessageEvent, RtcConfiguration, RtcDataChannel, RtcDataChannelInit, RtcDataChannelType,
    RtcIceCandidateInit, RtcIceGatheringState, RtcPeerConnection, RtcPeerConnectionIceEvent,
    RtcSdpType, RtcSessionDescriptionInit,
};
use ws_stream_wasm::{WsMessage, WsMeta, WsStream};

pub(crate) struct WasmSignaller {
    websocket_stream: futures::stream::Fuse<WsStream>,
}

#[async_trait(?Send)]
impl Signaller for WasmSignaller {
<<<<<<< HEAD
    async fn new(
        mut attempts: Option<u16>,
        room_url: &str,
        authentication: Option<&String>,
    ) -> Result<Self, SignallingError> {
        let websocket_stream = 'signalling: loop {
            // Setup connection request
            if authentication.is_some() {
                todo!("authentication is not yet implemented on wasm");
            }

            // Connect
=======
    async fn new(mut attempts: Option<u16>, room_url: &str) -> Result<Self, SignalingError> {
        let websocket_stream = 'signaling: loop {
>>>>>>> b35ebc4b
            match WsMeta::connect(room_url, None)
                .await
                .map_err(SignalingError::from)
            {
                Ok((_, wss)) => break wss.fuse(),
                Err(e) => {
                    if let Some(attempts) = attempts.as_mut() {
                        if *attempts <= 1 {
                            return Err(SignalingError::ConnectionFailed(Box::new(e)));
                        } else {
                            *attempts -= 1;
                            warn!("connection to signaling server failed, {attempts} attempt(s) remain");
                        }
                    } else {
                        continue 'signaling;
                    }
                }
            };
        };
        Ok(Self { websocket_stream })
    }

    async fn send(&mut self, request: String) -> Result<(), SignalingError> {
        self.websocket_stream
            .send(WsMessage::Text(request))
            .await
            .map_err(SignalingError::from)
    }

    async fn next_message(&mut self) -> Result<String, SignalingError> {
        match self.websocket_stream.next().await {
            Some(WsMessage::Text(message)) => Ok(message),
            Some(_) => Err(SignalingError::UnknownFormat),
            None => Err(SignalingError::StreamExhausted),
        }
    }
}

impl PeerDataSender for RtcDataChannel {
    fn send(&mut self, packet: Packet) -> Result<(), MessagingError> {
        self.send_with_u8_array(&packet)
            .efix()
            .map_err(MessagingError::from)
    }
}

pub(crate) struct WasmMessenger;

#[async_trait(?Send)]
impl Messenger for WasmMessenger {
    type DataChannel = RtcDataChannel;
    type HandshakeMeta = Receiver<()>;

    async fn offer_handshake(
        signal_peer: SignalPeer,
        mut peer_signal_rx: UnboundedReceiver<PeerSignal>,
        messages_from_peers_tx: Vec<UnboundedSender<(PeerId, Packet)>>,
        ice_server_config: &RtcIceServerConfig,
        channel_configs: &[ChannelConfig],
    ) -> HandshakeResult<Self::DataChannel, Self::HandshakeMeta> {
        debug!("making offer");

        let conn = create_rtc_peer_connection(ice_server_config);

        let (data_channel_ready_txs, data_channels_ready_fut) =
            create_data_channels_ready_fut(channel_configs);

        let (peer_disconnected_tx, peer_disconnected_rx) = futures_channel::mpsc::channel(1);

        let data_channels = create_data_channels(
            conn.clone(),
            messages_from_peers_tx,
            signal_peer.id,
            peer_disconnected_tx,
            data_channel_ready_txs,
            channel_configs,
        );

        // Create offer
        let offer = JsFuture::from(conn.create_offer()).await.efix().unwrap();
        let offer_sdp = Reflect::get(&offer, &JsValue::from_str("sdp"))
            .efix()
            .unwrap()
            .as_string()
            .expect("");
        let mut rtc_session_desc_init_dict = RtcSessionDescriptionInit::new(RtcSdpType::Offer);
        let offer_description = rtc_session_desc_init_dict.sdp(&offer_sdp);
        JsFuture::from(conn.set_local_description(offer_description))
            .await
            .efix()
            .unwrap();
        debug!("created offer for new peer");

        // todo: the point of implementing ice trickle is to avoid this wait...
        // however, for some reason removing this wait causes problems with NAT
        // punching in practice.
        // We should figure out why this is happening.
        wait_for_ice_gathering_complete(conn.clone()).await;

        signal_peer.send(PeerSignal::Offer(conn.local_description().unwrap().sdp()));

        let mut received_candidates = vec![];

        // Wait for answer
        let sdp = loop {
            let signal = peer_signal_rx
                .next()
                .await
                .expect("Signal server connection lost in the middle of a handshake");

            match signal {
                PeerSignal::Answer(answer) => break answer,
                PeerSignal::IceCandidate(candidate) => {
                    debug!(
                    "offerer: received an ice candidate while waiting for answer: {candidate:?}"
                );
                    received_candidates.push(candidate);
                }
                _ => {
                    warn!("ignoring unexpected signal: {signal:?}");
                }
            };
        };

        // Set remote description
        let mut remote_description = RtcSessionDescriptionInit::new(RtcSdpType::Answer);
        remote_description.sdp(&sdp);
        debug!("setting remote description");
        JsFuture::from(conn.set_remote_description(&remote_description))
            .await
            .efix()
            .unwrap();

        complete_handshake(
            signal_peer.clone(),
            conn,
            received_candidates,
            data_channels_ready_fut,
            peer_signal_rx,
        )
        .await;

        HandshakeResult {
            peer_id: signal_peer.id,
            data_channels,
            metadata: peer_disconnected_rx,
        }
    }

    async fn accept_handshake(
        signal_peer: SignalPeer,
        mut peer_signal_rx: UnboundedReceiver<PeerSignal>,
        messages_from_peers_tx: Vec<UnboundedSender<(PeerId, Packet)>>,
        ice_server_config: &RtcIceServerConfig,
        channel_configs: &[ChannelConfig],
    ) -> HandshakeResult<Self::DataChannel, Self::HandshakeMeta> {
        debug!("handshake_accept");

        let conn = create_rtc_peer_connection(ice_server_config);

        let (data_channel_ready_txs, data_channels_ready_fut) =
            create_data_channels_ready_fut(channel_configs);

        let (peer_disconnected_tx, peer_disconnected_rx) = futures_channel::mpsc::channel(1);

        let data_channels = create_data_channels(
            conn.clone(),
            messages_from_peers_tx,
            signal_peer.id,
            peer_disconnected_tx,
            data_channel_ready_txs,
            channel_configs,
        );

        let mut received_candidates = vec![];

        let offer = loop {
            let signal = peer_signal_rx
                .next()
                .await
                .expect("Signal server connection lost in the middle of a handshake");

            match signal {
                PeerSignal::Offer(o) => {
                    break o;
                }
                PeerSignal::IceCandidate(candidate) => {
                    debug!("received IceCandidate signal: {candidate:?}");
                    received_candidates.push(candidate);
                }
                _ => {
                    warn!("ignoring unexpected signal: {signal:?}");
                }
            }
        };
        debug!("received offer");

        // Set remote description
        {
            let mut remote_description = RtcSessionDescriptionInit::new(RtcSdpType::Offer);
            let sdp = offer;
            remote_description.sdp(&sdp);
            JsFuture::from(conn.set_remote_description(&remote_description))
                .await
                .expect("failed to set remote description");
            debug!("set remote_description from offer");
        }

        let answer = JsFuture::from(conn.create_answer())
            .await
            .expect("error creating answer");

        debug!("created answer");

        let mut session_desc_init = RtcSessionDescriptionInit::new(RtcSdpType::Answer);

        let answer_sdp = Reflect::get(&answer, &JsValue::from_str("sdp"))
            .efix()
            .unwrap()
            .as_string()
            .expect("");

        let answer_description = session_desc_init.sdp(&answer_sdp);

        JsFuture::from(conn.set_local_description(answer_description))
            .await
            .efix()
            .unwrap();

        // todo: the point of implementing ice trickle is to avoid this wait...
        // however, for some reason removing this wait causes problems with NAT
        // punching in practice.
        // We should figure out why this is happening.
        wait_for_ice_gathering_complete(conn.clone()).await;

        let answer = PeerSignal::Answer(conn.local_description().unwrap().sdp());
        signal_peer.send(answer);

        complete_handshake(
            signal_peer.clone(),
            conn,
            received_candidates,
            data_channels_ready_fut,
            peer_signal_rx,
        )
        .await;

        HandshakeResult {
            peer_id: signal_peer.id,
            data_channels,
            metadata: peer_disconnected_rx,
        }
    }

    async fn peer_loop(peer_uuid: PeerId, handshake_meta: Self::HandshakeMeta) -> PeerId {
        let mut peer_loop_finished_rx = handshake_meta;
        peer_loop_finished_rx.next().await;
        peer_uuid
    }
}

async fn complete_handshake(
    signal_peer: SignalPeer,
    conn: RtcPeerConnection,
    received_candidates: Vec<String>,
    mut data_channels_ready_fut: Pin<Box<futures::future::Fuse<impl Future<Output = ()>>>>,
    mut peer_signal_rx: UnboundedReceiver<PeerSignal>,
) {
    let onicecandidate: Box<dyn FnMut(RtcPeerConnectionIceEvent)> = Box::new(
        move |event: RtcPeerConnectionIceEvent| {
            let candidate_json = match event.candidate() {
                Some(candidate) => js_sys::JSON::stringify(&candidate.to_json())
                    .expect("failed to serialize candidate")
                    .as_string()
                    .unwrap(),
                None => {
                    debug!("Received RtcPeerConnectionIceEvent with no candidate. This means there are no further ice candidates for this session");
                    "null".to_string()
                }
            };

            debug!("sending IceCandidate signal: {candidate_json:?}");
            signal_peer.send(PeerSignal::IceCandidate(candidate_json));
        },
    );
    let onicecandidate = Closure::wrap(onicecandidate);
    conn.set_onicecandidate(Some(onicecandidate.as_ref().unchecked_ref()));
    // note: we can let rust keep ownership of this closure, since we replace
    // the event handler later in this method when ice is finished

    // handle pending ICE candidates
    for candidate in received_candidates {
        debug!("adding ice candidate {candidate:?}");
        try_add_rtc_ice_candidate(&conn, &candidate).await;
    }

    // select for data channels ready or ice candidates
    debug!("waiting for data channels to open");
    loop {
        select! {
            _ = data_channels_ready_fut => {
                debug!("data channels ready");
                break;
            }
            msg = peer_signal_rx.next() => {
                if let Some(PeerSignal::IceCandidate(candidate)) = msg {
                    debug!("received ice candidate: {candidate:?}");
                    try_add_rtc_ice_candidate(&conn, &candidate).await;
                }
            }
        };
    }

    // stop listening for ICE candidates
    // TODO: we should support getting new ICE candidates even after connecting,
    //       since it's possible to return to the ice gathering state
    // See: <https://developer.mozilla.org/en-US/docs/Web/API/RTCPeerConnection/iceGatheringState>
    let onicecandidate: Box<dyn FnMut(RtcPeerConnectionIceEvent)> =
        Box::new(move |_event: RtcPeerConnectionIceEvent| {
            warn!("received ice candidate event after handshake completed, ignoring");
        });
    let onicecandidate = Closure::wrap(onicecandidate);
    conn.set_onicecandidate(Some(onicecandidate.as_ref().unchecked_ref()));
    onicecandidate.forget();

    debug!(
        "handshake completed, ice gathering state: {:?}",
        conn.ice_gathering_state()
    );
}

async fn try_add_rtc_ice_candidate(connection: &RtcPeerConnection, candidate_string: &str) {
    let parsed_candidate = match js_sys::JSON::parse(candidate_string) {
        Ok(c) => c,
        Err(err) => {
            error!("failed to parse candidate json: {err:?}");
            return;
        }
    };

    let candidate_init = if parsed_candidate.is_null() {
        debug!("Received null ice candidate, this means there are no further ice candidates");
        None
    } else {
        Some(RtcIceCandidateInit::from(parsed_candidate))
    };

    JsFuture::from(
        connection.add_ice_candidate_with_opt_rtc_ice_candidate_init(candidate_init.as_ref()),
    )
    .await
    .expect("failed to add ice candidate");
}

fn create_rtc_peer_connection(ice_server_config: &RtcIceServerConfig) -> RtcPeerConnection {
    #[derive(Serialize)]
    struct IceServerConfig {
        urls: Vec<String>,
        username: String,
        credential: String,
    }

    let mut peer_config = RtcConfiguration::new();
    let ice_server_config = IceServerConfig {
        urls: ice_server_config.urls.clone(),
        username: ice_server_config.username.clone().unwrap_or_default(),
        credential: ice_server_config.credential.clone().unwrap_or_default(),
    };
    let ice_server_config_list = [ice_server_config];
    peer_config.ice_servers(&serde_wasm_bindgen::to_value(&ice_server_config_list).unwrap());
    let connection = RtcPeerConnection::new_with_configuration(&peer_config).unwrap();

    let connection_1 = connection.clone();
    let oniceconnectionstatechange: Box<dyn FnMut(_)> = Box::new(move |_event: JsValue| {
        debug!(
            "ice connection state changed: {:?}",
            connection_1.ice_connection_state()
        );
    });
    let oniceconnectionstatechange = Closure::wrap(oniceconnectionstatechange);
    // NOTE: Not attaching a handler on this event causes FF to disconnect after a couple of seconds
    // see: https://github.com/johanhelsing/matchbox/issues/36
    connection
        .set_oniceconnectionstatechange(Some(oniceconnectionstatechange.as_ref().unchecked_ref()));
    oniceconnectionstatechange.forget();

    connection
}

async fn wait_for_ice_gathering_complete(conn: RtcPeerConnection) {
    if conn.ice_gathering_state() == RtcIceGatheringState::Complete {
        debug!("Ice gathering already completed");
        return;
    }

    let (mut tx, mut rx) = futures_channel::mpsc::channel(1);

    let conn_clone = conn.clone();
    let onstatechange: Box<dyn FnMut(JsValue)> = Box::new(move |_| {
        if conn_clone.ice_gathering_state() == RtcIceGatheringState::Complete {
            tx.try_send(()).unwrap();
        }
    });

    let onstatechange = Closure::wrap(onstatechange);

    conn.set_onicegatheringstatechange(Some(onstatechange.as_ref().unchecked_ref()));

    rx.next().await;

    conn.set_onicegatheringstatechange(None);
    debug!("Ice gathering completed");
}

fn create_data_channels(
    connection: RtcPeerConnection,
    mut incoming_tx: Vec<futures_channel::mpsc::UnboundedSender<(PeerId, Packet)>>,
    peer_id: PeerId,
    peer_disconnected_tx: futures_channel::mpsc::Sender<()>,
    mut data_channel_ready_txs: Vec<futures_channel::mpsc::Sender<()>>,
    channel_config: &[ChannelConfig],
) -> Vec<RtcDataChannel> {
    channel_config
        .iter()
        .enumerate()
        .map(|(i, channel)| {
            create_data_channel(
                connection.clone(),
                incoming_tx.get_mut(i).unwrap().clone(),
                peer_id,
                peer_disconnected_tx.clone(),
                data_channel_ready_txs.pop().unwrap(),
                channel,
                i,
            )
        })
        .collect()
}

fn create_data_channel(
    connection: RtcPeerConnection,
    incoming_tx: futures_channel::mpsc::UnboundedSender<(PeerId, Packet)>,
    peer_id: PeerId,
    peer_disconnected_tx: futures_channel::mpsc::Sender<()>,
    mut channel_open: futures_channel::mpsc::Sender<()>,
    channel_config: &ChannelConfig,
    channel_id: usize,
) -> RtcDataChannel {
    let mut data_channel_config = data_channel_config(channel_config);
    data_channel_config.id(channel_id as u16);

    let channel = connection.create_data_channel_with_data_channel_dict(
        &format!("matchbox_socket_{channel_id}"),
        &data_channel_config,
    );

    channel.set_binary_type(RtcDataChannelType::Arraybuffer);

    leaking_channel_event_handler(
        |f| channel.set_onopen(f),
        move |_: JsValue| {
            debug!("data channel open: {channel_id}");
            channel_open
                .try_send(())
                .expect("failed to notify about open connection");
        },
    );

    leaking_channel_event_handler(
        |f| channel.set_onmessage(f),
        move |event: MessageEvent| {
            trace!("data channel message received {event:?}");
            if let Ok(arraybuf) = event.data().dyn_into::<js_sys::ArrayBuffer>() {
                let uarray = js_sys::Uint8Array::new(&arraybuf);
                let body = uarray.to_vec();

                incoming_tx
                    .unbounded_send((peer_id, body.into_boxed_slice()))
                    .unwrap();
            }
        },
    );

    leaking_channel_event_handler(
        |f| channel.set_onerror(f),
        move |event: Event| {
            error!("error in data channel: {event:?}");
        },
    );

    leaking_channel_event_handler(
        |f| channel.set_onclose(f),
        move |event: Event| {
            warn!("data channel closed: {event:?}");
            if let Err(err) = peer_disconnected_tx.clone().try_send(()) {
                // should only happen if the socket is dropped, or we are out of memory
                warn!("failed to notify about data channel closing: {err:?}");
            }
        },
    );

    channel
}

/// Note that this function leaks some memory because the rust closure is dropped but still needs to
/// be accessed by javascript of the browser
///
/// See also: https://rustwasm.github.io/wasm-bindgen/api/wasm_bindgen/closure/struct.Closure.html#method.into_js_value
fn leaking_channel_event_handler<T: FromWasmAbi + 'static>(
    mut setter: impl FnMut(Option<&Function>),
    handler: impl FnMut(T) + 'static,
) {
    let closure: Closure<dyn FnMut(T)> = Closure::wrap(Box::new(handler));

    setter(Some(closure.as_ref().unchecked_ref()));

    closure.forget();
}

fn data_channel_config(channel_config: &ChannelConfig) -> RtcDataChannelInit {
    let mut data_channel_config = RtcDataChannelInit::new();

    data_channel_config.ordered(channel_config.ordered);
    data_channel_config.negotiated(true);

    if let Some(n) = channel_config.max_retransmits {
        data_channel_config.max_retransmits(n);
    }

    data_channel_config
}<|MERGE_RESOLUTION|>--- conflicted
+++ resolved
@@ -7,7 +7,7 @@
 use crate::webrtc_socket::{
     error::SignalingError, messages::PeerSignal, signal_peer::SignalPeer,
     socket::create_data_channels_ready_fut, ChannelConfig, Messenger, Packet, RtcIceServerConfig,
-    Signaller,
+    Signaler,
 };
 use async_trait::async_trait;
 use futures::{Future, SinkExt, StreamExt};
@@ -26,13 +26,12 @@
 };
 use ws_stream_wasm::{WsMessage, WsMeta, WsStream};
 
-pub(crate) struct WasmSignaller {
+pub(crate) struct WasmSignaler {
     websocket_stream: futures::stream::Fuse<WsStream>,
 }
 
 #[async_trait(?Send)]
-impl Signaller for WasmSignaller {
-<<<<<<< HEAD
+impl Signaler for WasmSignaler {
     async fn new(
         mut attempts: Option<u16>,
         room_url: &str,
@@ -45,10 +44,6 @@
             }
 
             // Connect
-=======
-    async fn new(mut attempts: Option<u16>, room_url: &str) -> Result<Self, SignalingError> {
-        let websocket_stream = 'signaling: loop {
->>>>>>> b35ebc4b
             match WsMeta::connect(room_url, None)
                 .await
                 .map_err(SignalingError::from)
