pub(crate) mod error;
mod messages;
mod signal_peer;
mod socket;

use self::error::{MessagingError, SignalingError};
use crate::{webrtc_socket::signal_peer::SignalPeer, Error};
use async_trait::async_trait;
use cfg_if::cfg_if;
use futures::{future::Either, stream::FuturesUnordered, Future, FutureExt, StreamExt};
use futures_channel::mpsc::{UnboundedReceiver, UnboundedSender};
use futures_timer::Delay;
use futures_util::select;
use log::{debug, warn};
use matchbox_protocol::PeerId;
use messages::*;
pub(crate) use socket::MessageLoopChannels;
pub use socket::{
    BuildablePlurality, ChannelConfig, ChannelPlurality, MultipleChannels, NoChannels, PeerState,
    RtcIceServerConfig, SingleChannel, WebRtcChannel, WebRtcSocket, WebRtcSocketBuilder,
};
use std::{collections::HashMap, pin::Pin, time::Duration};

cfg_if! {
    if #[cfg(target_arch = "wasm32")] {
        mod wasm;
        type UseMessenger = wasm::WasmMessenger;
        type UseSignaller = wasm::WasmSignaller;
        /// A future which runs the message loop for the socket and completes
        /// when the socket closes or disconnects
        pub type MessageLoopFuture = Pin<Box<dyn Future<Output = Result<(), Error>>>>;
    } else {
        mod native;
        type UseMessenger = native::NativeMessenger;
        type UseSignaller = native::NativeSignaller;
        /// A future which runs the message loop for the socket and completes
        /// when the socket closes or disconnects
        pub type MessageLoopFuture = Pin<Box<dyn Future<Output = Result<(), Error>> + Send>>;
    }
}

#[cfg_attr(not(target_arch = "wasm32"), async_trait)]
#[cfg_attr(target_arch = "wasm32", async_trait(?Send))]
trait Signaller: Sized {
<<<<<<< HEAD
    async fn new(
        mut attempts: Option<u16>,
        room_url: &str,
        authentication: Option<&String>,
    ) -> Result<Self, SignallingError>;
=======
    async fn new(mut attempts: Option<u16>, room_url: &str) -> Result<Self, SignalingError>;
>>>>>>> b35ebc4b

    async fn send(&mut self, request: String) -> Result<(), SignalingError>;

    async fn next_message(&mut self) -> Result<String, SignalingError>;
}

async fn signaling_loop<S: Signaller>(
    attempts: Option<u16>,
    room_url: String,
    authentication: Option<String>,
    mut requests_receiver: futures_channel::mpsc::UnboundedReceiver<PeerRequest>,
    events_sender: futures_channel::mpsc::UnboundedSender<PeerEvent>,
<<<<<<< HEAD
) -> Result<(), SignallingError> {
    let mut signaller = S::new(attempts, &room_url, authentication.as_ref()).await?;
=======
) -> Result<(), SignalingError> {
    let mut signaller = S::new(attempts, &room_url).await?;
>>>>>>> b35ebc4b

    loop {
        select! {
            request = requests_receiver.next().fuse() => {
                let request = serde_json::to_string(&request).expect("serializing request");
                debug!("-> {request}");
                signaller.send(request).await.map_err(SignalingError::from)?;
            }

            message = signaller.next_message().fuse() => {
                match message {
                    Ok(message) => {
                        debug!("Received {message}");
                        let event: PeerEvent = serde_json::from_str(&message)
                            .unwrap_or_else(|err| panic!("couldn't parse peer event: {err}.\nEvent: {message}"));
                        events_sender.unbounded_send(event).map_err(SignalingError::from)?;
                    }
                    Err(SignalingError::UnknownFormat) => warn!("ignoring unexpected non-text message from signaling server"),
                    Err(err) => break Err(err)
                }

            }

            complete => break Ok(())
        }
    }
}

/// The raw format of data being sent and received.
pub type Packet = Box<[u8]>;

trait PeerDataSender {
    fn send(&mut self, packet: Packet) -> Result<(), MessagingError>;
}

struct HandshakeResult<D: PeerDataSender, M> {
    peer_id: PeerId,
    data_channels: Vec<D>,
    metadata: M,
}

#[cfg_attr(not(target_arch = "wasm32"), async_trait)]
#[cfg_attr(target_arch = "wasm32", async_trait(?Send))]
trait Messenger {
    type DataChannel: PeerDataSender;
    type HandshakeMeta: Send;

    async fn offer_handshake(
        signal_peer: SignalPeer,
        mut peer_signal_rx: UnboundedReceiver<PeerSignal>,
        messages_from_peers_tx: Vec<UnboundedSender<(PeerId, Packet)>>,
        ice_server_config: &RtcIceServerConfig,
        channel_configs: &[ChannelConfig],
    ) -> HandshakeResult<Self::DataChannel, Self::HandshakeMeta>;

    async fn accept_handshake(
        signal_peer: SignalPeer,
        peer_signal_rx: UnboundedReceiver<PeerSignal>,
        messages_from_peers_tx: Vec<UnboundedSender<(PeerId, Packet)>>,
        ice_server_config: &RtcIceServerConfig,
        channel_configs: &[ChannelConfig],
    ) -> HandshakeResult<Self::DataChannel, Self::HandshakeMeta>;

    async fn peer_loop(peer_uuid: PeerId, handshake_meta: Self::HandshakeMeta) -> PeerId;
}

async fn message_loop<M: Messenger>(
    id_tx: crossbeam_channel::Sender<PeerId>,
    ice_server_config: &RtcIceServerConfig,
    channel_configs: &[ChannelConfig],
    channels: MessageLoopChannels,
    keep_alive_interval: Option<Duration>,
) {
    let MessageLoopChannels {
        requests_sender,
        mut events_receiver,
        mut peer_messages_out_rx,
        messages_from_peers_tx,
        peer_state_tx,
    } = channels;

    let mut handshakes = FuturesUnordered::new();
    let mut peer_loops = FuturesUnordered::new();
    let mut handshake_signals = HashMap::new();
    let mut data_channels = HashMap::new();

    let mut timeout = if let Some(interval) = keep_alive_interval {
        Either::Left(Delay::new(interval))
    } else {
        Either::Right(std::future::pending())
    }
    .fuse();

    loop {
        let mut next_peer_messages_out = peer_messages_out_rx
            .iter_mut()
            .enumerate()
            .map(|(channel, rx)| async move { (channel, rx.next().await) })
            .collect::<FuturesUnordered<_>>();

        let mut next_peer_message_out = next_peer_messages_out.next().fuse();

        select! {
            _  = &mut timeout => {
                requests_sender.unbounded_send(PeerRequest::KeepAlive).expect("send failed");
                // UNWRAP: we will only ever get here if there already was a timeout
                let interval = keep_alive_interval.unwrap();
                timeout = Either::Left(Delay::new(interval)).fuse();
            }

            message = events_receiver.next().fuse() => {
                if let Some(event) = message {
                    debug!("{:?}", event);
                    match event {
                        PeerEvent::IdAssigned(peer_uuid) => {
                            id_tx.try_send(peer_uuid.to_owned()).unwrap();
                        },
                        PeerEvent::NewPeer(peer_uuid) => {
                            let (signal_tx, signal_rx) = futures_channel::mpsc::unbounded();
                            handshake_signals.insert(peer_uuid, signal_tx);
                            let signal_peer = SignalPeer::new(peer_uuid, requests_sender.clone());
                            handshakes.push(M::offer_handshake(signal_peer, signal_rx, messages_from_peers_tx.clone(), ice_server_config, channel_configs))
                        },
                        PeerEvent::PeerLeft(peer_uuid) => {peer_state_tx.unbounded_send((peer_uuid, PeerState::Disconnected)).expect("fail to report peer as disconnected");},
                        PeerEvent::Signal { sender, data } => {
                            handshake_signals.entry(sender).or_insert_with(|| {
                                let (from_peer_tx, peer_signal_rx) = futures_channel::mpsc::unbounded();
                                let signal_peer = SignalPeer::new(sender, requests_sender.clone());
                                handshakes.push(M::accept_handshake(signal_peer, peer_signal_rx, messages_from_peers_tx.clone(), ice_server_config, channel_configs));
                                from_peer_tx
                            }).unbounded_send(data).expect("failed to forward signal to handshaker");
                        },
                    }
                }
            }

            handshake_result = handshakes.select_next_some() => {
                data_channels.insert(handshake_result.peer_id, handshake_result.data_channels);
                peer_state_tx.unbounded_send((handshake_result.peer_id, PeerState::Connected)).expect("failed to report peer as connected");
                peer_loops.push(M::peer_loop(handshake_result.peer_id, handshake_result.metadata));
            }

            peer_uuid = peer_loops.select_next_some() => {
                debug!("peer {peer_uuid:?} finished");
                peer_state_tx.unbounded_send((peer_uuid, PeerState::Disconnected)).expect("failed to report peer as disconnected");
            }

            message = next_peer_message_out => {
                match message {
                    Some((channel_index, Some((peer, packet)))) => {
                        let data_channel = data_channels
                            .get_mut(&peer)
                            .expect("couldn't find data channel for peer")
                            .get_mut(channel_index).unwrap_or_else(|| panic!("couldn't find data channel with index {channel_index}"));
                        data_channel.send(packet).unwrap();

                    }
                    Some((_, None)) | None => {
                        // Receiver end of outgoing message channel closed,
                        // which most likely means the socket was dropped.
                        // There could probably be cleaner ways to handle this,
                        // but for now, just exit cleanly.
                        debug!("Outgoing message queue closed");
                        break;
                    }
                }
            }

            complete => break
        }
    }
}<|MERGE_RESOLUTION|>--- conflicted
+++ resolved
@@ -25,14 +25,14 @@
     if #[cfg(target_arch = "wasm32")] {
         mod wasm;
         type UseMessenger = wasm::WasmMessenger;
-        type UseSignaller = wasm::WasmSignaller;
+        type UseSignaler = wasm::WasmSignaler;
         /// A future which runs the message loop for the socket and completes
         /// when the socket closes or disconnects
         pub type MessageLoopFuture = Pin<Box<dyn Future<Output = Result<(), Error>>>>;
     } else {
         mod native;
         type UseMessenger = native::NativeMessenger;
-        type UseSignaller = native::NativeSignaller;
+        type UseSignaler = native::NativeSignaler;
         /// A future which runs the message loop for the socket and completes
         /// when the socket closes or disconnects
         pub type MessageLoopFuture = Pin<Box<dyn Future<Output = Result<(), Error>> + Send>>;
@@ -41,45 +41,36 @@
 
 #[cfg_attr(not(target_arch = "wasm32"), async_trait)]
 #[cfg_attr(target_arch = "wasm32", async_trait(?Send))]
-trait Signaller: Sized {
-<<<<<<< HEAD
+trait Signaler: Sized {
     async fn new(
         mut attempts: Option<u16>,
         room_url: &str,
         authentication: Option<&String>,
-    ) -> Result<Self, SignallingError>;
-=======
-    async fn new(mut attempts: Option<u16>, room_url: &str) -> Result<Self, SignalingError>;
->>>>>>> b35ebc4b
+    ) -> Result<Self, SignalingError>;
 
     async fn send(&mut self, request: String) -> Result<(), SignalingError>;
 
     async fn next_message(&mut self) -> Result<String, SignalingError>;
 }
 
-async fn signaling_loop<S: Signaller>(
+async fn signaling_loop<S: Signaler>(
     attempts: Option<u16>,
     room_url: String,
     authentication: Option<String>,
     mut requests_receiver: futures_channel::mpsc::UnboundedReceiver<PeerRequest>,
     events_sender: futures_channel::mpsc::UnboundedSender<PeerEvent>,
-<<<<<<< HEAD
-) -> Result<(), SignallingError> {
-    let mut signaller = S::new(attempts, &room_url, authentication.as_ref()).await?;
-=======
 ) -> Result<(), SignalingError> {
-    let mut signaller = S::new(attempts, &room_url).await?;
->>>>>>> b35ebc4b
+    let mut signaler = S::new(attempts, &room_url, authentication.as_ref()).await?;
 
     loop {
         select! {
             request = requests_receiver.next().fuse() => {
                 let request = serde_json::to_string(&request).expect("serializing request");
                 debug!("-> {request}");
-                signaller.send(request).await.map_err(SignalingError::from)?;
-            }
-
-            message = signaller.next_message().fuse() => {
+                signaler.send(request).await.map_err(SignalingError::from)?;
+            }
+
+            message = signaler.next_message().fuse() => {
                 match message {
                     Ok(message) => {
                         debug!("Received {message}");
